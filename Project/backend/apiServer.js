--- conflicted
+++ resolved
@@ -1,229 +1,37 @@
-<<<<<<< HEAD
-// backend/apiServer.js (최종 해결책 v2)
-
-require('dotenv').config();
-
-const express = require('express');
-const cors = require('cors');
-const path = require('path');
-const apiRoutes = require('./routes/apiRoutes');
-
-const app = express();
-const port = 3001;
-
-app.use(cors());
-app.use(express.json());
-
-// 1. API 라우트를 먼저 등록합니다.
-// '/api'로 시작하는 요청은 여기서 처리됩니다.
-app.use('/api', apiRoutes);
-
-// 2. React 빌드 폴더를 static으로 지정합니다.
-// css, js, image 파일 등 실제 파일 요청은 여기서 처리됩니다.
-const buildPath = path.join(__dirname, '..', 'firefighter', 'build');
-app.use(express.static(buildPath));
-
-// 3. [수정] 위에서 처리되지 않은 모든 요청을 index.html로 보내는 최후의 미들웨어
-// 이것이 문제가 되었던 app.get('/*', ...)를 대체합니다.
-// 이 미들웨어는 라우팅 스택의 맨 마지막에 위치해야 합니다.
-app.use((req, res, next) => {
-    res.sendFile(path.join(buildPath, 'index.html'));
-});
-
-// 서버 실행
-app.listen(port, '0.0.0.0', () => {
-    console.log(`✅ 서버가 http://0.0.0.0:${port} 에서 성공적으로 실행되었습니다.`);
-  });
-  
-=======
-// apiServer.js
-
-const express = require('express');
-const cors = require('cors');
-const mysql = require('mysql2/promise');
-const turf = require('@turf/turf');
-const db = require('./firebaseAdmin');
-const { mountainStationsData } = require('./mountainStations');
-
-class PriorityQueue {
-    constructor() { this.elements = []; }
-    enqueue(element, priority) { this.elements.push({ element, priority }); this.sort(); }
-    dequeue() { return this.elements.shift().element; }
-    sort() { this.elements.sort((a, b) => a.priority - b.priority); }
-    isEmpty() { return this.elements.length === 0; }
-}
-
-const app = express();
-const port = 3001;
-app.use(cors());
-app.use(express.json());
-
-const pool = mysql.createPool({
-    host: 'localhost',
-    user: 'root',
-    password: 'jonggu2020',
-    database: 'fire',
-    waitForConnections: true,
-    connectionLimit: 10,
-    queueLimit: 0
-});
-
-const KOREA_GRID_TABLE = 'korea_grid';
-
-const getFuelScore = (imsangdoCode) => imsangdoCode ? ({'1':5,'3':4,'2':3,'4':2}[imsangdoCode] ?? 0) : 0;
-const getSlopeFactor = (code1) => {
-    if(!code1) return 1.0;
-    return {'01':1.5,'02':1.5,'03':1.5,'08':1.5,'12':1.5,'04':0.8,'05':0.8,'06':0.8,'07':0.8,'11':0.8,'10':0.5}[code1] ?? 1.0;
-}
-const getMoistureFactor = (soilCode, humidity) => {
-    let factor = 1.0;
-    if (humidity < 35) factor = 1.5;
-    else if (humidity < 50) factor = 1.2;
-    else if (humidity > 75) factor = 0.7;
-    if(!soilCode) return factor;
-    if (['01','02','05','06','07','08','09','10','11','13','14','15','16','17','18','19','23','24'].includes(soilCode)) return factor * 1.2;
-    if (['03','12','20'].includes(soilCode)) return factor * 0.8;
-    if (['82','91','92','93','94','95','97','99','27','28','29'].includes(soilCode)) return 0;
-    return factor;
-}
-const getWindFactor = (windSpeed, windDirection, bearing) => {
-    const angleDiff = Math.abs((windDirection - bearing + 180) % 360 - 180);
-    let factor = 1.0;
-    if (angleDiff < 45) factor += (windSpeed / 4);
-    else if (angleDiff < 90) factor += (windSpeed / 8);
-    return Math.max(0.5, factor);
-}
-
-const findNeighbors = (currentPoint, allPoints) => {
-    const searchRadius = 0.03;
-    const [lon, lat] = currentPoint.coordinates;
-    const candidates = allPoints
-        .filter(p => p.id !== currentPoint.id && p.lat > lat - searchRadius && p.lat < lat + searchRadius && p.lng > lon - searchRadius && p.lng < lon + searchRadius)
-        .map(p => ({ point: p, dist: turf.distance(currentPoint.coordinates, p.coordinates) }))
-        .filter(item => item.dist > 0 && item.dist < 2.5)
-        .sort((a, b) => a.dist - b.dist);
-    return candidates.slice(0, 8).map(item => item.point.id);
-}
-
-app.post('/api/predict-fire-spread', async (req, res) => {
-    const startTime = Date.now();
-    console.log(`[${new Date().toLocaleTimeString()}] /api/predict-fire-spread: 요청 수신 (ignition_id: ${req.body.ignition_id})`);
-    const { ignition_id } = req.body;
-    if (ignition_id == null) return res.status(400).json({ error: '발화점 ID가 누락되었습니다.' });
-
-    let connection;
-    try {
-        connection = await pool.getConnection();
-        const [rows] = await connection.query(`SELECT id, lat, lng, imsangdo_frtp_cd, soil_tpgrp_tpcd, soil_sltp_cd FROM ${KOREA_GRID_TABLE}`);
-        
-        const allPoints = rows.map(row => ({...row, coordinates: [parseFloat(row.lng), parseFloat(row.lat)]}));
-        const pointMap = new Map(allPoints.map(p => [p.id, p]));
-
-        const ignitionPoint = pointMap.get(ignition_id);
-        if (!ignitionPoint) return res.status(404).json({ error: '발화점 데이터를 찾을 수 없습니다.' });
-        
-        const nearestStation = mountainStationsData.reduce((p, c) => (turf.distance(ignitionPoint.coordinates, [c.longitude, c.latitude]) < turf.distance(ignitionPoint.coordinates, [p.longitude, p.latitude]) ? c : p));
-        const weatherRef = db.ref(`weatherdata/${nearestStation.obsid}`);
-        const snapshot = await weatherRef.once('value');
-        const weatherData = snapshot.val() || {};
-        const humidity = weatherData.hm2m ?? 50, windSpeed = weatherData.ws2m ?? 3, windDirection = weatherData.wd2m ?? 0;
-        
-        console.log(` -> 날씨 정보 로드 완료 (관측소: ${nearestStation.name})`);
-        
-        const simResults = new Map();
-        allPoints.forEach(p => simResults.set(p.id, { ignitionTime: null, burnoutTime: null }));
-
-        const eventQueue = new PriorityQueue();
-        const initialIgnitionResult = simResults.get(ignition_id);
-        initialIgnitionResult.ignitionTime = 0;
-        initialIgnitionResult.burnoutTime = getFuelScore(ignitionPoint.imsangdo_frtp_cd) * 1200;
-        eventQueue.enqueue(ignition_id, 0);
-        
-        let processedCount = 0;
-        console.log(` -> 시뮬레이션 루프 시작...`);
-
-        while (!eventQueue.isEmpty()) {
-            const currentPointId = eventQueue.dequeue();
-            const currentPoint = pointMap.get(currentPointId);
-            const currentResult = simResults.get(currentPointId);
-
-            processedCount++;
-            if (processedCount % 100 === 0) {
-                console.log(`   ... 처리된 포인트: ${processedCount}개, 큐 크기: ${eventQueue.elements.length}`);
-            }
-
-            if (currentResult.ignitionTime > 6 * 3600) continue;
-
-            const neighborIds = findNeighbors(currentPoint, allPoints);
-
-            for (const neighborId of neighborIds) {
-                const neighbor = pointMap.get(neighborId);
-                const neighborResult = simResults.get(neighborId);
-                if (neighborResult.ignitionTime != null) continue;
-
-                const fuelScore = getFuelScore(neighbor.imsangdo_frtp_cd);
-                if (fuelScore === 0) continue;
-
-                const distance = turf.distance(currentPoint.coordinates, neighbor.coordinates);
-                const bearing = turf.bearing(currentPoint.coordinates, neighbor.coordinates);
-                const slopeFactor = getSlopeFactor(neighbor.soil_tpgrp_tpcd);
-                const moistureFactor = getMoistureFactor(neighbor.soil_sltp_cd, humidity);
-                const windFactor = getWindFactor(windSpeed, windDirection, bearing);
-
-                const rosScore = fuelScore * slopeFactor * moistureFactor * windFactor;
-                if (rosScore < 2) continue;
-
-                const timeToTravel = (distance * 3600) / rosScore;
-                const newIgnitionTime = currentResult.ignitionTime + timeToTravel;
-
-                if (newIgnitionTime < (neighborResult.ignitionTime ?? Infinity)) {
-                    neighborResult.ignitionTime = newIgnitionTime;
-                    neighborResult.burnoutTime = newIgnitionTime + (fuelScore * 1200);
-                    eventQueue.enqueue(neighborId, newIgnitionTime);
-                }
-            }
-        }
-
-        const endTime = Date.now();
-        console.log(` -> 시뮬레이션 루프 종료. 총 소요 시간: ${(endTime - startTime)/1000}초, 총 처리된 포인트: ${processedCount}개`);
-
-        const features = allPoints.map(p => {
-            const result = simResults.get(p.id);
-            return {
-                type: 'Feature', geometry: { type: 'Point', coordinates: p.coordinates },
-                // ⭐ 수정: status 속성 제거
-                properties: { id: p.id, ignitionTime: result.ignitionTime, burnoutTime: result.burnoutTime }
-            };
-        });
-
-        res.json({ type: 'FeatureCollection', features });
-
-    } catch (err) {
-        console.error('[API /predict-fire-spread] 오류:', err);
-        res.status(500).json({ error: '서버 내부 오류가 발생했습니다.' });
-    } finally {
-        if (connection) connection.release();
-    }
-});
-
-app.get('/api/mapped-grid-data', async (req, res) => {
-    let connection;
-    try {
-        connection = await pool.getConnection();
-        const [rows] = await connection.query(`SELECT id, lat, lng FROM ${KOREA_GRID_TABLE}`);
-        const features = rows.map(row => ({
-            type: 'Feature', geometry: { type: 'Point', coordinates: [parseFloat(row.lng), parseFloat(row.lat)] },
-            properties: { id: row.id }
-        }));
-        res.json({ type: 'FeatureCollection', features });
-    } catch (err) {
-        res.status(500).json({ error: 'DB 오류' });
-    } finally {
-        if (connection) connection.release();
-    }
-});
-
-app.listen(port, () => {
-    console.log(`🔥 산불 예측 API 서버가 http://localhost:${port} 에서 실행 중입니다.`);
-});
->>>>>>> 2da10ded
+
+// backend/apiServer.js (최종 해결책 v2)
+
+require('dotenv').config();
+
+const express = require('express');
+const cors = require('cors');
+const path = require('path');
+const apiRoutes = require('./routes/apiRoutes');
+
+const app = express();
+const port = 3001;
+
+app.use(cors());
+app.use(express.json());
+
+// 1. API 라우트를 먼저 등록합니다.
+// '/api'로 시작하는 요청은 여기서 처리됩니다.
+app.use('/api', apiRoutes);
+
+// 2. React 빌드 폴더를 static으로 지정합니다.
+// css, js, image 파일 등 실제 파일 요청은 여기서 처리됩니다.
+const buildPath = path.join(__dirname, '..', 'firefighter', 'build');
+app.use(express.static(buildPath));
+
+// 3. [수정] 위에서 처리되지 않은 모든 요청을 index.html로 보내는 최후의 미들웨어
+// 이것이 문제가 되었던 app.get('/*', ...)를 대체합니다.
+// 이 미들웨어는 라우팅 스택의 맨 마지막에 위치해야 합니다.
+app.use((req, res, next) => {
+    res.sendFile(path.join(buildPath, 'index.html'));
+});
+
+// 서버 실행
+app.listen(port, '0.0.0.0', () => {
+    console.log(`✅ 서버가 http://0.0.0.0:${port} 에서 성공적으로 실행되었습니다.`);
+  });
+  